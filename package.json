--- conflicted
+++ resolved
@@ -54,12 +54,7 @@
     "nib": "^1.1.0",
     "node-notifier": "^4.4.0",
     "page": "^1.6.4",
-<<<<<<< HEAD
-    "rimraf": "^2.4.4",
-    "select2": "^4.0.0",
-=======
     "rimraf": "^2.4.5",
->>>>>>> 177de369
     "vinyl-source-stream": "^1.1.0",
     "watchify": "^3.6.1",
     "whatwg-fetch": "^0.10.1"
