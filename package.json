--- conflicted
+++ resolved
@@ -24,13 +24,8 @@
   "devDependencies": {
     "babel": "^5.8.23",
     "babelify": "^6.3.0",
-<<<<<<< HEAD
     "browser-sync": "^2.9.11",
-    "browserify": "^11.1.0",
-=======
-    "browser-sync": "^2.9.3",
     "browserify": "^11.2.0",
->>>>>>> da8d154e
     "chai": "^3.2.0",
     "gulp": "^3.9.0",
     "gulp-autoprefixer": "^3.0.2",
