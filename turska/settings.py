--- conflicted
+++ resolved
@@ -139,12 +139,9 @@
     'api',
     'api_v2',
     'badges',
-<<<<<<< HEAD
+    'access',
     'nexmo',
     'sms',
-=======
-    'access',
->>>>>>> b30641f6
 
     # Uncomment if you have IPA
     #'external_auth',
@@ -413,16 +410,13 @@
         )
     )
 
-<<<<<<< HEAD
+if 'access' in INSTALLED_APPS:
+    KOMPASSI_ACCESS_SLACK_TEAM_NAME = 'traconfi'
+    KOMPASSI_ACCESS_SLACK_INVITE_URL = 'https://{team}.slack.com/api/users.admin.invite'.format(team=KOMPASSI_ACCESS_SLACK_TEAM_NAME)
+    KOMPASSI_ACCESS_SLACK_API_TOKEN = ''
+
 if 'nexmo' in INSTALLED_APPS:
     NEXMO_USERNAME = 'username'
     NEXMO_PASSWORD = 'password'
     NEXMO_FROM = 'Name or number'
-    NEXMO_INBOUND_KEY = '0123456789abcdef'
-=======
-
-if 'access' in INSTALLED_APPS:
-    KOMPASSI_ACCESS_SLACK_TEAM_NAME = 'traconfi'
-    KOMPASSI_ACCESS_SLACK_INVITE_URL = 'https://{team}.slack.com/api/users.admin.invite'.format(team=KOMPASSI_ACCESS_SLACK_TEAM_NAME)
-    KOMPASSI_ACCESS_SLACK_API_TOKEN = ''
->>>>>>> b30641f6
+    NEXMO_INBOUND_KEY = '0123456789abcdef'