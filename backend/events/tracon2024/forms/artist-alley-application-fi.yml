title: Taidekuja- ja Taidepolkuhaku
layout: vertical
description: |
<<<<<<< HEAD
  Lomakkeella haetaan taidekuja- ja taidepolkupöytäpaikkaa Tracon-tapahtumasta 6.-8.9.2024.
=======
  Lomakkeella haetaan taidekuja- ja taidepolkupöytäpaikkaa Tracon tapahtumasta 6.- 8.9.2024.
>>>>>>> 047ee064

  Haku on auki 1.4. - 26.4.2024.

   <strong>Lisätietoja hausta:</strong> <a href="https://2024.tracon.fi/taidekujahaku/">Hae taidekujalle ja taidepolulle</a>.

fields:
  - type: StaticText
    title: Perustiedot
    slug: basic_info_title

  - slug: name
    title: Etunimi ja sukunimi
    type: SingleLineText
    required: true

  - slug: email
    title: Vastuuhenkilön sähköposti
    type: SingleLineText
    required: true

  - slug: location_select
    title: Myyntipaikan valinta
    helpText: "Valitse kaikki sopivat vaihtoehdot. Sinulle tarjotaan vain valitsemiasi paikkoja."
    type: StaticText

  - slug: artist_alley
    title: Taidekujan valinta
    type: MultiSelect
    required: false
    choices:
      - slug: alley_sat
        title: Lauantai
      - slug: alley_sun
        title: Sunnuntai
      - slug: alley_satsun
        title: Lauantai ja sunnuntai

  - slug: art_trail
    title: Taidepolun valinta
    type: MultiSelect
    required: false
    choices:
      - slug: trail_fri
        title: Perjantai
      - slug: trail_sat
        title: Lauantai
      - slug: trail_sun
        title: Sunnuntai

  - slug: portfolio
    title: Portfolio
    helpText: "Yksi (1) portfoliolinkki per taiteilija / ryhmä. Tarkistathan ettei lomake ole suojattu salasanalla tai edellytä kirjautumista."
    type: SingleLineText
    required: true

  - slug: reserve
    title: Varasija
<<<<<<< HEAD
    helpText: "Ilmaise halukkuutesi varasijalle. Varasijallisista koostetaan lista joita lähestytään mikäli paikkoja vapautuu. Erillistä varasijalistaa ei julkaista tai ilmoiteta. Voit vapaassa kentässä täsmentää kuinka lyhyellä varoitusajalla olet valmis tulemaan paikalle."
=======
    helpText: "Ilmaise halukkuutesi varasijalle. Teemme listan varasijallisista, joita lähestytään sähköpostilla, mikäli paikkoja vapautuu. Erillistä varasijalistaa ei julkaista tai ilmoiteta. Alempana voit vapaassa kentässä täsmentää, kuinka lyhyellä ajalla olet valmis tulemaan."
>>>>>>> 047ee064
    type: SingleSelect
    required: true
    choices:
      - slug: "no"
        title: En halua jonottaa varasijaa
      - slug: "yes"
        title: Haluan jonottaa varasijaa
      - slug: "fast"
        title: Haluan jonottaa varasijaa ja pääsen nopeallakin varoitusajalla paikalle

  - type: StaticText
    title: Taustatiedot
    slug: background_info

  - slug: experience
    title: Kokemus
    type: MultiSelect
    choices:
      - slug: exp_new
        title: Aloittelija (alle viisi (5) kujaa takana)
      - slug: exp_first
        title: Ensikertaa Tracon -tapahtumassa

  - slug: location
    title: Osallistutko tapahtumaan Suomesta vai ulkomailta
    type: SingleSelect
    required: true
    choices:
      - slug: finland
        title: Suomesta
      - slug: abroad
        title: Ulkomailta

  - slug: helper
    title: Tuleeko mukanasi avustaja
    type: SingleSelect
    required: true
    choices:
      - slug: help_yes
        title: Kyllä
      - slug: help_no
        title: Ei

  - slug: help_name
    title: Avustajan nimi
    type: SingleLineText
    required: false

  - slug: comments
    title: Vapaa sana
<<<<<<< HEAD
    helpText: "Vapaa alue lisätiedoille ja toiveille. Ilmaisethan jos tarvitset esteettömyyden huomiointia taidekujan tai taidepolun sijoituksessa, jotta voimme järjestää mahdollisimman sujuvan pääsyn pöydän ääreen."
=======
    helpText: "Vapaa alue lisätiedoille ja toiveille. Ilmaisethan jos tarvitset esteettömyyden huomiointia taidekuja- tai taidepolkupöydän sijoituksessa, jotta voimme järjestää mahdollisimman sujuvan pääsyn pöydän ääreen."
>>>>>>> 047ee064
    type: MultiLineText
    required: false

  - type: StaticText
    title: Taiteilijatiedot sivuille
    helpText: "Mikäli toimitte kollektiivina, täytättehän vain yhden taiteilijakohdan. Jätä ylimääräiset kentät tyhjäksi. Huom. avatar-kuvan koko 200 px x 200 px"

    slug: artist_info
  - type: StaticText
    title: Taiteilijan 1 tiedot
    slug: artist_info1

  - slug: artist_name1
    title: Taiteilijanimi
    type: SingleLineText
    required: true

  - slug: artist_site1
    title: Kotisivu
    type: SingleLineText
    required: true

  - slug: artist_avatar1
    title: Avatar
    type: FileUpload
    required: true

  - slug: artist_desc1
    title: Lyhyt kuvaus nettisivuille
    type: SingleLineText
    required: true

  - type: StaticText
    title: Taiteilijan 2 tiedot
    slug: artist_info2

  - slug: artist_name2
    title: Taiteilijanimi
    type: SingleLineText
    required: false

  - slug: artist_site2
    title: Kotisivu
    type: SingleLineText
    required: false

  - slug: artist_avatar2
    title: Avatar
    type: FileUpload
    required: false

  - slug: artist_desc2
    title: Lyhyt kuvaus nettisivuille
    type: SingleLineText
    required: false

  - type: StaticText
    title: Taiteilijan 3 tiedot
    slug: artist_info3

  - slug: artist_name3
    title: Taiteilijanimi
    type: SingleLineText
    required: false

  - slug: artist_site3
    title: Kotisivu
    type: SingleLineText
    required: false

  - slug: artist_avatar3
    title: Avatar
    type: FileUpload
    required: false

  - slug: artist_desc3
    title: Lyhyt kuvaus nettisivuille
    type: SingleLineText
    required: false<|MERGE_RESOLUTION|>--- conflicted
+++ resolved
@@ -1,13 +1,9 @@
 title: Taidekuja- ja Taidepolkuhaku
 layout: vertical
 description: |
-<<<<<<< HEAD
   Lomakkeella haetaan taidekuja- ja taidepolkupöytäpaikkaa Tracon-tapahtumasta 6.-8.9.2024.
-=======
-  Lomakkeella haetaan taidekuja- ja taidepolkupöytäpaikkaa Tracon tapahtumasta 6.- 8.9.2024.
->>>>>>> 047ee064
 
-  Haku on auki 1.4. - 26.4.2024.
+  Haku on auki 1.-26.4.2024.
 
    <strong>Lisätietoja hausta:</strong> <a href="https://2024.tracon.fi/taidekujahaku/">Hae taidekujalle ja taidepolulle</a>.
 
@@ -63,11 +59,7 @@
 
   - slug: reserve
     title: Varasija
-<<<<<<< HEAD
-    helpText: "Ilmaise halukkuutesi varasijalle. Varasijallisista koostetaan lista joita lähestytään mikäli paikkoja vapautuu. Erillistä varasijalistaa ei julkaista tai ilmoiteta. Voit vapaassa kentässä täsmentää kuinka lyhyellä varoitusajalla olet valmis tulemaan paikalle."
-=======
     helpText: "Ilmaise halukkuutesi varasijalle. Teemme listan varasijallisista, joita lähestytään sähköpostilla, mikäli paikkoja vapautuu. Erillistä varasijalistaa ei julkaista tai ilmoiteta. Alempana voit vapaassa kentässä täsmentää, kuinka lyhyellä ajalla olet valmis tulemaan."
->>>>>>> 047ee064
     type: SingleSelect
     required: true
     choices:
@@ -117,12 +109,7 @@
     required: false
 
   - slug: comments
-    title: Vapaa sana
-<<<<<<< HEAD
-    helpText: "Vapaa alue lisätiedoille ja toiveille. Ilmaisethan jos tarvitset esteettömyyden huomiointia taidekujan tai taidepolun sijoituksessa, jotta voimme järjestää mahdollisimman sujuvan pääsyn pöydän ääreen."
-=======
     helpText: "Vapaa alue lisätiedoille ja toiveille. Ilmaisethan jos tarvitset esteettömyyden huomiointia taidekuja- tai taidepolkupöydän sijoituksessa, jotta voimme järjestää mahdollisimman sujuvan pääsyn pöydän ääreen."
->>>>>>> 047ee064
     type: MultiLineText
     required: false
 
