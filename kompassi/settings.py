--- conflicted
+++ resolved
@@ -276,12 +276,9 @@
     "events.cosvision2023",
     "events.shumicon2023",
     "events.matsucon2023",
-<<<<<<< HEAD
+    "events.popcultnights2023",
     "organizations.kotae_ry",
     "events.kotaeexpo2024",
-=======
-    "events.popcultnights2023",
->>>>>>> 8bcac780
 )
 
 LOGGING = {
